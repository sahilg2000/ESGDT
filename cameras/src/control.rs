--- conflicted
+++ resolved
@@ -2,10 +2,7 @@
 
 use crate::camera_az_el::AzElCamera;
 
-<<<<<<< HEAD
-=======
 // Resource to manage potential parent entities for the camera
->>>>>>> 15d659f9
 #[derive(Component)]
 pub struct FirstPersonCamera;
 

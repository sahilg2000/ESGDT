use bevy::prelude::*;
use bevy_hanabi::prelude::*;
use bevy_integrator::{SimTime, Solver};
use rigid_body::plugin::RigidBodyPlugin;

use car::{
    build::{build_car, car_startup_system},
    environment::build_environment,
    setup::{camera_setup, simulation_setup},
<<<<<<< HEAD
    line_draw::{line_draw_system, LineDrawState},
=======
>>>>>>> 15d659f9
    ui::*,
    weather::*,
};

fn main() {
    App::new()
        .add_plugins((
            RigidBodyPlugin {
                time: SimTime::new(0.002, 0.0, None),
                solver: Solver::RK4,
                simulation_setup: vec![simulation_setup],
                environment_setup: vec![camera_setup],
                name: "car_demo".to_string(),
            },
            HanabiPlugin,
        ))
        .insert_resource(build_car())
        .insert_resource(Weather::Sunny)
        .insert_resource(ClearColor(Color::rgb(0.1, 0.1, 0.1)))
<<<<<<< HEAD
        .insert_resource(LineDrawState::default())
=======
>>>>>>> 15d659f9
        .add_systems(Startup, (
            car_startup_system,
            build_environment,
            setup_lighting_system,
            setup_rain_system,
            hud_setup,
        ))
        .add_systems(Update, (
<<<<<<< HEAD
            line_draw_system,
=======
>>>>>>> 15d659f9
            update_speedometer_system,
            update_rpm_system,
            update_controls_system,
            cycle_weather_system,
            update_environment_system,
            toggle_rain_system,
            update_weather_system,
        ))
        .run();
}<|MERGE_RESOLUTION|>--- conflicted
+++ resolved
@@ -7,10 +7,8 @@
     build::{build_car, car_startup_system},
     environment::build_environment,
     setup::{camera_setup, simulation_setup},
-<<<<<<< HEAD
     line_draw::{line_draw_system, LineDrawState},
-=======
->>>>>>> 15d659f9
+
     ui::*,
     weather::*,
 };
@@ -30,10 +28,7 @@
         .insert_resource(build_car())
         .insert_resource(Weather::Sunny)
         .insert_resource(ClearColor(Color::rgb(0.1, 0.1, 0.1)))
-<<<<<<< HEAD
         .insert_resource(LineDrawState::default())
-=======
->>>>>>> 15d659f9
         .add_systems(Startup, (
             car_startup_system,
             build_environment,
@@ -42,10 +37,7 @@
             hud_setup,
         ))
         .add_systems(Update, (
-<<<<<<< HEAD
             line_draw_system,
-=======
->>>>>>> 15d659f9
             update_speedometer_system,
             update_rpm_system,
             update_controls_system,
